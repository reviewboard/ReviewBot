--- conflicted
+++ resolved
@@ -121,17 +121,12 @@
             if option_value is not None:
                 field_options['initial'] = option_value
 
-<<<<<<< HEAD
-            fields[field_name] = field_class(**field_options)
-=======
             # Note: We pass the widget separately instead of including it in
             # field_options because field_options must be serializable.
             # (field_options is referenced by the tool's actual tool_options
             # JSON field.)
             fields[field_name] = field_class(widget=widget, **field_options)
->>>>>>> 9be378a2
 
-        print fields
         return type('ReviewBotToolOptionsForm', (forms.Form,), fields)
 
     def _get_field_class(self, class_str):
