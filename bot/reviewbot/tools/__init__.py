--- conflicted
+++ resolved
@@ -34,18 +34,8 @@
         self.processed_files = set()
         self.ignored_files = set()
 
-<<<<<<< HEAD
-    def execute(self):
-        """Perform a review using the tool."""
-        self.handle_files(self.review.files)
-        self.post_process(self.review)
-=======
         self.handle_files(review.files)
         self.post_process(review)
->>>>>>> 4603825b
-
-        # Return the set of processed files, an empty set is false.
-        return self.processed_files
 
     def handle_files(self, files):
         """Perform a review of each file.
